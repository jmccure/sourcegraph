--- conflicted
+++ resolved
@@ -3,6 +3,7 @@
 import (
 	"context"
 	"fmt"
+	"path/filepath"
 
 	"github.com/sourcegraph/sourcegraph/enterprise/cmd/executor/internal/worker/command"
 	"github.com/sourcegraph/sourcegraph/enterprise/cmd/executor/internal/worker/runner"
@@ -55,12 +56,7 @@
 				Command: []string{
 					"/bin/sh",
 					"-c",
-<<<<<<< HEAD
-					// filepath.Join(command.KubernetesVolumeMountSubPath, ".sourcegraph-executor", ws.ScriptFilenames()[i]),
-					"while true; do sleep 30; done;",
-=======
 					filepath.Join(command.KubernetesJobMountPath, ".sourcegraph-executor", ws.ScriptFilenames()[i]),
->>>>>>> 9b4f55fb
 				},
 				Dir:       step.Dir,
 				Env:       step.Env,
