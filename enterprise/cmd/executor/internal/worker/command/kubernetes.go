--- conflicted
+++ resolved
@@ -303,7 +303,30 @@
 	return log.Time(key, time.Time)
 }
 
-<<<<<<< HEAD
+func kubernetesConditions(key string, conditions []corev1.PodCondition) log.Field {
+	if len(conditions) == 0 {
+		return log.Stringp(key, nil)
+	}
+	fields := make([]log.Field, len(conditions))
+	for i, condition := range conditions {
+		fields[i] = log.Object(
+			fmt.Sprintf("condition[%d]", i),
+			log.String("type", string(condition.Type)),
+			log.String("status", string(condition.Status)),
+			log.String("reason", condition.Reason),
+			log.String("message", condition.Message),
+		)
+	}
+	if len(fields) == 0 {
+		return log.Stringp(key, nil)
+	}
+	return log.Object(
+		key,
+		fields...,
+	)
+}
+
+
 func normalizeKey(key string) string {
 	// Since '.' are not allowed in container names, we need to convert the key to have '.' to make our logging
 	// happy.
@@ -387,29 +410,6 @@
 	})
 
 	return eg
-=======
-func kubernetesConditions(key string, conditions []corev1.PodCondition) log.Field {
-	if len(conditions) == 0 {
-		return log.Stringp(key, nil)
-	}
-	fields := make([]log.Field, len(conditions))
-	for i, condition := range conditions {
-		fields[i] = log.Object(
-			fmt.Sprintf("condition[%d]", i),
-			log.String("type", string(condition.Type)),
-			log.String("status", string(condition.Status)),
-			log.String("reason", condition.Reason),
-			log.String("message", condition.Message),
-		)
-	}
-	if len(fields) == 0 {
-		return log.Stringp(key, nil)
-	}
-	return log.Object(
-		key,
-		fields...,
-	)
->>>>>>> ab80f414
 }
 
 // ErrKubernetesPodFailed is returned when a Kubernetes pod fails.
