package queue

import (
	"bytes"
	"context"
	"encoding/json"
	"fmt"
	"io"
	"net/http"
	"time"

	"github.com/prometheus/client_golang/prometheus"
	"github.com/prometheus/common/expfmt"
	"go.opentelemetry.io/otel/attribute"

	"github.com/sourcegraph/log"

	"github.com/sourcegraph/sourcegraph/enterprise/cmd/executor/internal/apiclient"
	"github.com/sourcegraph/sourcegraph/enterprise/cmd/executor/internal/worker/command"
	"github.com/sourcegraph/sourcegraph/enterprise/internal/executor/types"
	internalexecutor "github.com/sourcegraph/sourcegraph/internal/executor"
	"github.com/sourcegraph/sourcegraph/internal/observation"
	"github.com/sourcegraph/sourcegraph/internal/version"
	"github.com/sourcegraph/sourcegraph/internal/workerutil"
	"github.com/sourcegraph/sourcegraph/lib/errors"
)

// Client is the client used to communicate with a remote job queue API.
type Client struct {
	options         Options
	client          *apiclient.BaseClient
	logger          log.Logger
	metricsGatherer prometheus.Gatherer
	operations      *operations
}

// Compile time validation.
var _ workerutil.Store[types.Job] = &Client{}
var _ command.ExecutionLogEntryStore = &Client{}

func New(observationCtx *observation.Context, options Options, metricsGatherer prometheus.Gatherer) (*Client, error) {
	logger := log.Scoped("executor-api-queue-client", "The API client adapter for executors to use dbworkers over HTTP")
	client, err := apiclient.NewBaseClient(logger, options.BaseClientOptions)
	if err != nil {
		return nil, err
	}
	return &Client{
		options:         options,
		client:          client,
		logger:          logger,
		metricsGatherer: metricsGatherer,
		operations:      newOperations(observationCtx),
	}, nil
}

func (c *Client) QueuedCount(ctx context.Context) (int, error) {
	return 0, errors.New("unimplemented")
}

func (c *Client) Dequeue(ctx context.Context, workerHostname string, extraArguments any) (job types.Job, _ bool, err error) {
<<<<<<< HEAD
	var observationField otlog.Field
	var endpoint string
	dequeueRequest := types.DequeueRequest{
=======
	ctx, _, endObservation := c.operations.dequeue.With(ctx, &err, observation.Args{Attrs: []attribute.KeyValue{
		attribute.String("queueName", c.options.QueueName),
	}})
	defer endObservation(1, observation.Args{})

	req, err := c.client.NewJSONRequest(http.MethodPost, fmt.Sprintf("%s/dequeue", c.options.QueueName), types.DequeueRequest{
>>>>>>> 505d2246
		Version:      version.Version(),
		ExecutorName: c.options.ExecutorName,
		NumCPUs:      c.options.ResourceOptions.NumCPUs,
		Memory:       c.options.ResourceOptions.Memory,
		DiskSpace:    c.options.ResourceOptions.DiskSpace,
	}

	if len(c.options.QueueNames) > 0 {
		observationField = otlog.String("queueNames", strings.Join(c.options.QueueNames, ", "))
		endpoint = "/dequeue"
		dequeueRequest.Queues = c.options.QueueNames
	} else {
		observationField = otlog.String("queueName", c.options.QueueName)
		endpoint = fmt.Sprintf("%s/dequeue", c.options.QueueName)
	}

	ctx, _, endObservation := c.operations.dequeue.With(ctx, &err, observation.Args{LogFields: []otlog.Field{
		observationField,
	}})
	defer endObservation(1, observation.Args{})

	req, err := c.client.NewJSONRequest(http.MethodPost, endpoint, dequeueRequest)
	if err != nil {
		return job, false, err
	}

	decoded, err := c.client.DoAndDecode(ctx, req, &job)
	return job, decoded, err
}

func (c *Client) MarkComplete(ctx context.Context, job types.Job) (_ bool, err error) {
<<<<<<< HEAD
	queue := c.inferQueueName(job)
	ctx, _, endObservation := c.operations.markComplete.With(ctx, &err, observation.Args{LogFields: []otlog.Field{
		otlog.String("queueName", job.Queue),
		otlog.Int("jobID", job.ID),
=======
	ctx, _, endObservation := c.operations.markComplete.With(ctx, &err, observation.Args{Attrs: []attribute.KeyValue{
		attribute.String("queueName", c.options.QueueName),
		attribute.Int("jobID", job.ID),
>>>>>>> 505d2246
	}})
	defer endObservation(1, observation.Args{})

	req, err := c.client.NewJSONJobRequest(job.ID, http.MethodPost, fmt.Sprintf("%s/markComplete", queue), job.Token, types.MarkCompleteRequest{
		JobOperationRequest: types.JobOperationRequest{
			ExecutorName: c.options.ExecutorName,
			JobID:        job.ID,
		},
	})
	if err != nil {
		return false, err
	}

	if err = c.client.DoAndDrop(ctx, req); err != nil {
		return false, err
	}
	return true, nil
}

func (c *Client) MarkErrored(ctx context.Context, job types.Job, failureMessage string) (_ bool, err error) {
<<<<<<< HEAD
	queue := c.inferQueueName(job)
	ctx, _, endObservation := c.operations.markErrored.With(ctx, &err, observation.Args{LogFields: []otlog.Field{
		otlog.String("queueName", queue),
		otlog.Int("jobID", job.ID),
=======
	ctx, _, endObservation := c.operations.markErrored.With(ctx, &err, observation.Args{Attrs: []attribute.KeyValue{
		attribute.String("queueName", c.options.QueueName),
		attribute.Int("jobID", job.ID),
>>>>>>> 505d2246
	}})
	defer endObservation(1, observation.Args{})

	req, err := c.client.NewJSONJobRequest(job.ID, http.MethodPost, fmt.Sprintf("%s/markErrored", queue), job.Token, types.MarkErroredRequest{
		JobOperationRequest: types.JobOperationRequest{
			ExecutorName: c.options.ExecutorName,
			JobID:        job.ID,
		},
		ErrorMessage: failureMessage,
	})
	if err != nil {
		return false, err
	}

	if err = c.client.DoAndDrop(ctx, req); err != nil {
		return false, err
	}
	return true, nil
}

func (c *Client) MarkFailed(ctx context.Context, job types.Job, failureMessage string) (_ bool, err error) {
<<<<<<< HEAD
	queue := c.inferQueueName(job)
	ctx, _, endObservation := c.operations.markFailed.With(ctx, &err, observation.Args{LogFields: []otlog.Field{
		otlog.String("queueName", queue),
		otlog.Int("jobID", job.ID),
=======
	ctx, _, endObservation := c.operations.markFailed.With(ctx, &err, observation.Args{Attrs: []attribute.KeyValue{
		attribute.String("queueName", c.options.QueueName),
		attribute.Int("jobID", job.ID),
>>>>>>> 505d2246
	}})
	defer endObservation(1, observation.Args{})

	req, err := c.client.NewJSONJobRequest(job.ID, http.MethodPost, fmt.Sprintf("%s/markFailed", queue), job.Token, types.MarkErroredRequest{
		JobOperationRequest: types.JobOperationRequest{
			ExecutorName: c.options.ExecutorName,
			JobID:        job.ID,
		},
		ErrorMessage: failureMessage,
	})
	if err != nil {
		return false, err
	}

	if err = c.client.DoAndDrop(ctx, req); err != nil {
		return false, err
	}
	return true, nil
}

func (c *Client) Heartbeat(ctx context.Context, jobIDs []int) (knownIDs, cancelIDs []int, err error) {
	ctx, _, endObservation := c.operations.heartbeat.With(ctx, &err, observation.Args{Attrs: []attribute.KeyValue{
		attribute.String("queueName", c.options.QueueName),
		attribute.IntSlice("jobIDs", jobIDs),
	}})
	defer endObservation(1, observation.Args{})

	metrics, err := gatherMetrics(c.logger, c.metricsGatherer)
	if err != nil {
		c.logger.Error("Failed to collect prometheus metrics for heartbeat", log.Error(err))
		// Continue, no metric errors should prevent heartbeats.
	}

	req, err := c.client.NewJSONRequest(http.MethodPost, fmt.Sprintf("%s/heartbeat", c.options.QueueName), types.HeartbeatRequest{
		// Request the new-fashioned payload.
		Version: types.ExecutorAPIVersion2,

		ExecutorName: c.options.ExecutorName,
		JobIDs:       jobIDs,

		OS:              c.options.TelemetryOptions.OS,
		Architecture:    c.options.TelemetryOptions.Architecture,
		DockerVersion:   c.options.TelemetryOptions.DockerVersion,
		ExecutorVersion: c.options.TelemetryOptions.ExecutorVersion,
		GitVersion:      c.options.TelemetryOptions.GitVersion,
		IgniteVersion:   c.options.TelemetryOptions.IgniteVersion,
		SrcCliVersion:   c.options.TelemetryOptions.SrcCliVersion,

		PrometheusMetrics: metrics,
	})
	if err != nil {
		return nil, nil, err
	}

	// Do the request and get the reader for the response body.
	_, body, err := c.client.Do(ctx, req)
	if err != nil {
		return nil, nil, err
	}

	// Now read the response body into a buffer, so that we can decode it twice.
	// This will always be small, so no problem that we don't stream this.
	defer body.Close()
	bodyBytes, err := io.ReadAll(body)
	if err != nil {
		return nil, nil, err
	}

	// First, try to unmarshal the response into a V2 response object.
	var respV2 types.HeartbeatResponse
	if err := json.Unmarshal(bodyBytes, &respV2); err == nil {
		// If that works, we can return the data.
		return respV2.KnownIDs, respV2.CancelIDs, nil
	}

	// If unmarshalling fails, try to parse it as a V1 payload.
	var respV1 []int
	if err := json.Unmarshal(bodyBytes, &respV1); err != nil {
		return nil, nil, err
	}

	// If that works, we also have to fetch canceled jobs separately, as we
	// are talking to a pre-4.3 Sourcegraph API and that doesn't return canceled
	// jobs as part of heartbeats.

	cancelIDs, err = c.CanceledJobs(ctx, jobIDs)
	if err != nil {
		return nil, nil, err
	}

	return respV1, cancelIDs, nil
}

func gatherMetrics(logger log.Logger, gatherer prometheus.Gatherer) (string, error) {
	maxDuration := 3 * time.Second
	ctx, cancel := context.WithTimeout(context.Background(), maxDuration)
	defer cancel()
	go func() {
		<-ctx.Done()
		if ctx.Err() == context.DeadlineExceeded {
			logger.Warn("gathering metrics took longer than expected", log.Duration("maxDuration", maxDuration))
		}
	}()
	mfs, err := gatherer.Gather()
	if err != nil {
		return "", err
	}
	var buf bytes.Buffer
	enc := expfmt.NewEncoder(&buf, expfmt.FmtText)
	for _, mf := range mfs {
		if err = enc.Encode(mf); err != nil {
			return "", errors.Wrap(err, "encoding metric family")
		}
	}
	return buf.String(), nil
}

// TODO: Remove this in Sourcegraph 4.4.
func (c *Client) CanceledJobs(ctx context.Context, knownIDs []int) (canceledIDs []int, err error) {
	req, err := c.client.NewJSONRequest(http.MethodPost, fmt.Sprintf("%s/canceledJobs", c.options.QueueName), types.CanceledJobsRequest{
		KnownJobIDs:  knownIDs,
		ExecutorName: c.options.ExecutorName,
	})
	if err != nil {
		return nil, err
	}

	if _, err := c.client.DoAndDecode(ctx, req, &canceledIDs); err != nil {
		return nil, err
	}

	return canceledIDs, nil
}

func (c *Client) Ping(ctx context.Context) (err error) {
	req, err := c.client.NewJSONRequest(http.MethodPost, fmt.Sprintf("%s/heartbeat", c.options.QueueName), types.HeartbeatRequest{
		ExecutorName: c.options.ExecutorName,
	})
	if err != nil {
		return err
	}

	return c.client.DoAndDrop(ctx, req)
}

func (c *Client) AddExecutionLogEntry(ctx context.Context, job types.Job, entry internalexecutor.ExecutionLogEntry) (entryID int, err error) {
	ctx, _, endObservation := c.operations.addExecutionLogEntry.With(ctx, &err, observation.Args{Attrs: []attribute.KeyValue{
		attribute.String("queueName", c.options.QueueName),
		attribute.Int("jobID", job.ID),
	}})
	defer endObservation(1, observation.Args{})

	req, err := c.client.NewJSONJobRequest(job.ID, http.MethodPost, fmt.Sprintf("%s/addExecutionLogEntry", c.options.QueueName), job.Token, types.AddExecutionLogEntryRequest{
		JobOperationRequest: types.JobOperationRequest{
			ExecutorName: c.options.ExecutorName,
			JobID:        job.ID,
		},
		ExecutionLogEntry: entry,
	})
	if err != nil {
		return entryID, err
	}

	_, err = c.client.DoAndDecode(ctx, req, &entryID)
	return entryID, err
}

func (c *Client) UpdateExecutionLogEntry(ctx context.Context, job types.Job, entryID int, entry internalexecutor.ExecutionLogEntry) (err error) {
	ctx, _, endObservation := c.operations.updateExecutionLogEntry.With(ctx, &err, observation.Args{Attrs: []attribute.KeyValue{
		attribute.String("queueName", c.options.QueueName),
		attribute.Int("jobID", job.ID),
		attribute.Int("entryID", entryID),
	}})
	defer endObservation(1, observation.Args{})

	req, err := c.client.NewJSONJobRequest(job.ID, http.MethodPost, fmt.Sprintf("%s/updateExecutionLogEntry", c.options.QueueName), job.Token, types.UpdateExecutionLogEntryRequest{
		JobOperationRequest: types.JobOperationRequest{
			ExecutorName: c.options.ExecutorName,
			JobID:        job.ID,
		},
		EntryID:           entryID,
		ExecutionLogEntry: entry,
	})
	if err != nil {
		return err
	}

	return c.client.DoAndDrop(ctx, req)
}

// inferQueueName returns the queue name if it is specified on the job, which is the case
// when an executor is configured to listen to multiple queues. If the queue name is empty,
// return the specific queue that is configured.
func (c *Client) inferQueueName(job types.Job) string {
	if job.Queue != "" {
		return job.Queue
	} else {
		return c.options.QueueName
	}
}<|MERGE_RESOLUTION|>--- conflicted
+++ resolved
@@ -7,6 +7,7 @@
 	"fmt"
 	"io"
 	"net/http"
+	"strings"
 	"time"
 
 	"github.com/prometheus/client_golang/prometheus"
@@ -58,18 +59,9 @@
 }
 
 func (c *Client) Dequeue(ctx context.Context, workerHostname string, extraArguments any) (job types.Job, _ bool, err error) {
-<<<<<<< HEAD
-	var observationField otlog.Field
+	var queueAttr attribute.KeyValue
 	var endpoint string
 	dequeueRequest := types.DequeueRequest{
-=======
-	ctx, _, endObservation := c.operations.dequeue.With(ctx, &err, observation.Args{Attrs: []attribute.KeyValue{
-		attribute.String("queueName", c.options.QueueName),
-	}})
-	defer endObservation(1, observation.Args{})
-
-	req, err := c.client.NewJSONRequest(http.MethodPost, fmt.Sprintf("%s/dequeue", c.options.QueueName), types.DequeueRequest{
->>>>>>> 505d2246
 		Version:      version.Version(),
 		ExecutorName: c.options.ExecutorName,
 		NumCPUs:      c.options.ResourceOptions.NumCPUs,
@@ -78,16 +70,16 @@
 	}
 
 	if len(c.options.QueueNames) > 0 {
-		observationField = otlog.String("queueNames", strings.Join(c.options.QueueNames, ", "))
+		queueAttr = attribute.String("queueNames", strings.Join(c.options.QueueNames, ","))
 		endpoint = "/dequeue"
 		dequeueRequest.Queues = c.options.QueueNames
 	} else {
-		observationField = otlog.String("queueName", c.options.QueueName)
+		queueAttr = attribute.String("queueName", c.options.QueueName)
 		endpoint = fmt.Sprintf("%s/dequeue", c.options.QueueName)
 	}
 
-	ctx, _, endObservation := c.operations.dequeue.With(ctx, &err, observation.Args{LogFields: []otlog.Field{
-		observationField,
+	ctx, _, endObservation := c.operations.dequeue.With(ctx, &err, observation.Args{Attrs: []attribute.KeyValue{
+		queueAttr,
 	}})
 	defer endObservation(1, observation.Args{})
 
@@ -101,16 +93,10 @@
 }
 
 func (c *Client) MarkComplete(ctx context.Context, job types.Job) (_ bool, err error) {
-<<<<<<< HEAD
 	queue := c.inferQueueName(job)
-	ctx, _, endObservation := c.operations.markComplete.With(ctx, &err, observation.Args{LogFields: []otlog.Field{
-		otlog.String("queueName", job.Queue),
-		otlog.Int("jobID", job.ID),
-=======
 	ctx, _, endObservation := c.operations.markComplete.With(ctx, &err, observation.Args{Attrs: []attribute.KeyValue{
-		attribute.String("queueName", c.options.QueueName),
-		attribute.Int("jobID", job.ID),
->>>>>>> 505d2246
+		attribute.String("queueName", queue),
+		attribute.Int("jobID", job.ID),
 	}})
 	defer endObservation(1, observation.Args{})
 
@@ -131,16 +117,10 @@
 }
 
 func (c *Client) MarkErrored(ctx context.Context, job types.Job, failureMessage string) (_ bool, err error) {
-<<<<<<< HEAD
 	queue := c.inferQueueName(job)
-	ctx, _, endObservation := c.operations.markErrored.With(ctx, &err, observation.Args{LogFields: []otlog.Field{
-		otlog.String("queueName", queue),
-		otlog.Int("jobID", job.ID),
-=======
 	ctx, _, endObservation := c.operations.markErrored.With(ctx, &err, observation.Args{Attrs: []attribute.KeyValue{
-		attribute.String("queueName", c.options.QueueName),
-		attribute.Int("jobID", job.ID),
->>>>>>> 505d2246
+		attribute.String("queueName", queue),
+		attribute.Int("jobID", job.ID),
 	}})
 	defer endObservation(1, observation.Args{})
 
@@ -162,16 +142,10 @@
 }
 
 func (c *Client) MarkFailed(ctx context.Context, job types.Job, failureMessage string) (_ bool, err error) {
-<<<<<<< HEAD
 	queue := c.inferQueueName(job)
-	ctx, _, endObservation := c.operations.markFailed.With(ctx, &err, observation.Args{LogFields: []otlog.Field{
-		otlog.String("queueName", queue),
-		otlog.Int("jobID", job.ID),
-=======
 	ctx, _, endObservation := c.operations.markFailed.With(ctx, &err, observation.Args{Attrs: []attribute.KeyValue{
-		attribute.String("queueName", c.options.QueueName),
-		attribute.Int("jobID", job.ID),
->>>>>>> 505d2246
+		attribute.String("queueName", queue),
+		attribute.Int("jobID", job.ID),
 	}})
 	defer endObservation(1, observation.Args{})
 
