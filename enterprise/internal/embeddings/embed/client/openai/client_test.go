package openai

import (
	"context"
	"encoding/json"
	"net/http"
	"net/http/httptest"
	"net/url"
	"testing"

	"github.com/stretchr/testify/require"

	"github.com/sourcegraph/sourcegraph/internal/conf/conftypes"
)

func TestOpenAI(t *testing.T) {
	t.Run("errors on empty embedding string", func(t *testing.T) {
		client := NewClient(http.DefaultClient, &conftypes.EmbeddingsConfig{})
		invalidTexts := []string{"a", ""} // empty string is invalid
<<<<<<< HEAD
		_, err := client.GetDocumentEmbeddingsWithRetries(context.Background(), invalidTexts, 10)
=======
		_, err := client.GetEmbeddings(context.Background(), invalidTexts)
>>>>>>> 4085ce7c
		require.ErrorContains(t, err, "empty string")
	})

	t.Run("retry on empty embedding", func(t *testing.T) {
		gotRequest1 := false
		gotRequest2 := false
		s := httptest.NewServer(http.HandlerFunc(func(w http.ResponseWriter, _ *http.Request) {
			// On the first request, respond with a null embedding
			if !gotRequest1 {
				resp := openaiEmbeddingAPIResponse{
					Data: []openaiEmbeddingAPIResponseData{{
						Index:     0,
						Embedding: append(make([]float32, 1535), 1),
					}, {
						Index:     1,
						Embedding: nil,
					}},
				}
				json.NewEncoder(w).Encode(resp)
				gotRequest1 = true
				return
			}

			// The client should try that embedding once more. This time, actually return a value.
			if !gotRequest2 {
				resp := openaiEmbeddingAPIResponse{
					Data: []openaiEmbeddingAPIResponseData{{
						Index:     0,
						Embedding: append(make([]float32, 1535), 2),
					}},
				}
				json.NewEncoder(w).Encode(resp)
				gotRequest2 = true
				return
			}

			panic("only expected 2 responses")
		}))
		defer s.Close()

		httpClient := s.Client()

		// HACK: override the URL to always go to the test server
		oldTransport := httpClient.Transport
		httpClient.Transport = roundTripFunc(func(r *http.Request) (*http.Response, error) {
			r.URL, _ = url.Parse(s.URL)
			return oldTransport.RoundTrip(r)
		})

		client := NewClient(s.Client(), &conftypes.EmbeddingsConfig{})
<<<<<<< HEAD
		resp, err := client.GetDocumentEmbeddingsWithRetries(context.Background(), []string{"a", "b"}, 0)
=======
		resp, err := client.GetEmbeddings(context.Background(), []string{"a", "b"})
>>>>>>> 4085ce7c
		require.NoError(t, err)
		var expected []float32
		{
			expected = append(expected, make([]float32, 1535)...)
			expected = append(expected, 1)
			expected = append(expected, make([]float32, 1535)...)
			expected = append(expected, 2)
		}
		require.Equal(t, expected, resp)
		require.True(t, gotRequest1)
		require.True(t, gotRequest2)
	})

	t.Run("retry on empty embedding fails", func(t *testing.T) {
		gotRequest1 := false
		s := httptest.NewServer(http.HandlerFunc(func(w http.ResponseWriter, _ *http.Request) {
			// On the first request, respond with a null embedding
			if !gotRequest1 {
				resp := openaiEmbeddingAPIResponse{
					Data: []openaiEmbeddingAPIResponseData{{
						Index:     0,
						Embedding: append(make([]float32, 1535), 1),
					}, {
						Index:     1,
						Embedding: nil,
					}},
				}
				json.NewEncoder(w).Encode(resp)
				gotRequest1 = true
				return
			}

			// Always return an invalid response to all the retry requests
			resp := openaiEmbeddingAPIResponse{
				Data: []openaiEmbeddingAPIResponseData{{
					Index:     0,
					Embedding: nil,
				}},
			}
			json.NewEncoder(w).Encode(resp)
		}))
		defer s.Close()

		httpClient := s.Client()
		oldTransport := httpClient.Transport
		httpClient.Transport = roundTripFunc(func(r *http.Request) (*http.Response, error) {
			r.URL, _ = url.Parse(s.URL)
			return oldTransport.RoundTrip(r)
		})

		client := NewClient(s.Client(), &conftypes.EmbeddingsConfig{})
<<<<<<< HEAD
		_, err := client.GetDocumentEmbeddingsWithRetries(context.Background(), []string{"a", "b"}, 0)
=======
		_, err := client.GetEmbeddings(context.Background(), []string{"a", "b"})
>>>>>>> 4085ce7c
		require.Error(t, err, "expected request to error on failed retry")
	})
}

type roundTripFunc func(r *http.Request) (*http.Response, error)

func (f roundTripFunc) RoundTrip(r *http.Request) (*http.Response, error) { return f(r) }<|MERGE_RESOLUTION|>--- conflicted
+++ resolved
@@ -17,11 +17,7 @@
 	t.Run("errors on empty embedding string", func(t *testing.T) {
 		client := NewClient(http.DefaultClient, &conftypes.EmbeddingsConfig{})
 		invalidTexts := []string{"a", ""} // empty string is invalid
-<<<<<<< HEAD
-		_, err := client.GetDocumentEmbeddingsWithRetries(context.Background(), invalidTexts, 10)
-=======
-		_, err := client.GetEmbeddings(context.Background(), invalidTexts)
->>>>>>> 4085ce7c
+		_, err := client.GetDocumentEmbeddings(context.Background(), invalidTexts)
 		require.ErrorContains(t, err, "empty string")
 	})
 
@@ -72,11 +68,7 @@
 		})
 
 		client := NewClient(s.Client(), &conftypes.EmbeddingsConfig{})
-<<<<<<< HEAD
-		resp, err := client.GetDocumentEmbeddingsWithRetries(context.Background(), []string{"a", "b"}, 0)
-=======
-		resp, err := client.GetEmbeddings(context.Background(), []string{"a", "b"})
->>>>>>> 4085ce7c
+		resp, err := client.GetDocumentEmbeddings(context.Background(), []string{"a", "b"})
 		require.NoError(t, err)
 		var expected []float32
 		{
@@ -128,11 +120,7 @@
 		})
 
 		client := NewClient(s.Client(), &conftypes.EmbeddingsConfig{})
-<<<<<<< HEAD
-		_, err := client.GetDocumentEmbeddingsWithRetries(context.Background(), []string{"a", "b"}, 0)
-=======
-		_, err := client.GetEmbeddings(context.Background(), []string{"a", "b"})
->>>>>>> 4085ce7c
+		_, err := client.GetDocumentEmbeddings(context.Background(), []string{"a", "b"})
 		require.Error(t, err, "expected request to error on failed retry")
 	})
 }
