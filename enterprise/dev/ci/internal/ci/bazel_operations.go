--- conflicted
+++ resolved
@@ -25,10 +25,7 @@
 		"@sourcegraph_back_compat//enterprise/internal/...",
 	))
 	// ops = append(ops, bazelBuild(`$$(bazel query 'kind("oci_tarball rule", //...)')`))
-<<<<<<< HEAD
-=======
 	ops = append(ops, bazelPushImagesCmd())
->>>>>>> accb9b92
 	return ops
 }
 
@@ -46,12 +43,9 @@
 func bazelPushImagesCmd() func(*bk.Pipeline) {
 	return func(pipeline *bk.Pipeline) {
 		pipeline.AddStep(":bazel::docker: Push",
-<<<<<<< HEAD
-=======
 			bk.Agent("queue", "bazel"),
 			bk.DependsOn("bazel-tests"),
 			bk.Key("bazel-push-images"),
->>>>>>> accb9b92
 			bk.Cmd(bazelStampedCmd(`build $$(bazel query 'kind("oci_push rule", //...)')`)),
 			bk.Cmd("./enterprise/dev/ci/push_all.sh"),
 		)
