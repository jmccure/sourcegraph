--- conflicted
+++ resolved
@@ -1,10 +1,7 @@
 golang 1.14.1
 yarn 1.22.4
 fd 7.4.0
-<<<<<<< HEAD
-dhall 15.0.0
-cue 0.1.0
-=======
 shfmt 3.1.0
 shellcheck 0.7.1
->>>>>>> d371abaa
+dhall 15.0.0
+cue 0.1.2