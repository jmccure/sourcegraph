--- conflicted
+++ resolved
@@ -16,14 +16,9 @@
 
 func compareAndDisplaySchemaDescriptions(rawOut *output.Output, schemaName, version string, actual, expected schemas.SchemaDescription) (err error) {
 	out := &preambledOutput{rawOut, false}
-<<<<<<< HEAD
-	for _, drift := range CompareSchemaDescriptions(schemaName, version, actual, expected) {
-		drift.Display(out)
-=======
 
 	for _, summary := range drift.CompareSchemaDescriptions(schemaName, version, actual, expected) {
 		displaySummary(out, summary)
->>>>>>> 476ace5f
 		err = errOutOfSync
 	}
 
@@ -36,30 +31,8 @@
 func displaySummary(out *preambledOutput, summary drift.Summary) {
 	out.WriteLine(output.Line(output.EmojiFailure, output.StyleBold, summary.Problem()))
 
-<<<<<<< HEAD
-	hasStatements bool
-	statements    []string
-
-	hasURLHint bool
-	url        string
-}
-
-func wrap(summary DriftSummary) []DriftSummary {
-	return []DriftSummary{summary}
-}
-
-func (s *driftSummary) String() string {
-	return fmt.Sprintf("This is the problem %v. This is the solution: %v. This is the diff: %v. This is the statement: %v", s.problem, s.solution, cmp.Diff(s.a, s.b), s.statements)
-}
-
-func (s *driftSummary) Display(out OutputWriter) {
-	out.WriteLine(output.Line(output.EmojiFailure, output.StyleBold, s.problem))
-	if s.hasDiff {
-		_ = out.WriteCode("diff", strings.TrimSpace(cmp.Diff(s.a, s.b)))
-=======
 	if a, b, ok := summary.Diff(); ok {
 		_ = out.WriteCode("diff", strings.TrimSpace(cmp.Diff(a, b)))
->>>>>>> 476ace5f
 	}
 
 	out.WriteLine(output.Line(output.EmojiLightbulb, output.StyleItalic, fmt.Sprintf("Suggested action: %s.", summary.Solution())))
@@ -76,626 +49,6 @@
 	}
 }
 
-<<<<<<< HEAD
-func newDriftSummary(name string, problem, solution string) *driftSummary {
-	return &driftSummary{
-		name:     name,
-		problem:  problem,
-		solution: solution,
-	}
-}
-
-func (s *driftSummary) withDiff(a, b any) *driftSummary {
-	s.hasDiff = true
-	s.a, s.b = a, b
-	return s
-}
-
-func (s *driftSummary) withStatements(statements ...string) *driftSummary {
-	s.hasStatements = true
-	s.statements = statements
-	return s
-}
-
-func (s *driftSummary) withURLHint(url string) *driftSummary {
-	s.hasURLHint = true
-	s.url = url
-	return s
-}
-
-func CompareSchemaDescriptions(schemaName, version string, actual, expected schemas.SchemaDescription) []DriftSummary {
-	s := []DriftSummary{}
-	for _, f := range []func(schemaName, version string, actual, expected schemas.SchemaDescription) []DriftSummary{
-		compareExtensions,
-		compareEnums,
-		compareFunctions,
-		compareSequences,
-		compareTables,
-		compareViews,
-	} {
-		s = append(s, f(schemaName, version, actual, expected)...)
-	}
-
-	return s
-}
-
-func compareExtensions(schemaName, version string, actual, expected schemas.SchemaDescription) []DriftSummary {
-	return compareNamedLists(wrapStrings(actual.Extensions), wrapStrings(expected.Extensions), func(extension *stringNamer, expectedExtension stringNamer) DriftSummary {
-		if extension == nil {
-			createExtensionStmt := fmt.Sprintf("CREATE EXTENSION %s;", expectedExtension)
-
-			return newDriftSummary(
-				expectedExtension.GetName(),
-				fmt.Sprintf("Missing extension %q", expectedExtension),
-				"install the extension",
-			).withStatements(createExtensionStmt)
-		}
-
-		return nil
-	}, noopAdditionalCallback[stringNamer])
-}
-
-func compareEnums(schemaName, version string, actual, expected schemas.SchemaDescription) []DriftSummary {
-	return compareNamedLists(actual.Enums, expected.Enums, func(enum *schemas.EnumDescription, expectedEnum schemas.EnumDescription) DriftSummary {
-		quotedLabels := make([]string, 0, len(expectedEnum.Labels))
-		for _, label := range expectedEnum.Labels {
-			quotedLabels = append(quotedLabels, fmt.Sprintf("'%s'", label))
-		}
-		createEnumStmt := fmt.Sprintf("CREATE TYPE %s AS ENUM (%s);", expectedEnum.Name, strings.Join(quotedLabels, ", "))
-		dropEnumStmt := fmt.Sprintf("DROP TYPE %s;", expectedEnum.Name)
-
-		if enum == nil {
-			return newDriftSummary(
-				expectedEnum.Name,
-				fmt.Sprintf("Missing enum %q", expectedEnum.Name),
-				"create the type",
-			).withStatements(createEnumStmt)
-		}
-
-		if ordered, ok := constructEnumRepairStatements(*enum, expectedEnum); ok {
-			return newDriftSummary(
-				expectedEnum.Name,
-				fmt.Sprintf("Missing %d labels for enum %q", len(ordered), expectedEnum.Name),
-				"add the missing enum labels",
-			).withStatements(ordered...)
-		}
-
-		return newDriftSummary(
-			expectedEnum.Name,
-			fmt.Sprintf("Unexpected labels for enum %q", expectedEnum.Name),
-			"drop and re-create the type",
-		).withDiff(enum.Labels, expectedEnum.Labels).withStatements(dropEnumStmt, createEnumStmt)
-	}, noopAdditionalCallback[schemas.EnumDescription])
-}
-
-func compareFunctions(schemaName, version string, actual, expected schemas.SchemaDescription) []DriftSummary {
-	return compareNamedLists(actual.Functions, expected.Functions, func(function *schemas.FunctionDescription, expectedFunction schemas.FunctionDescription) DriftSummary {
-		definitionStmt := fmt.Sprintf("%s;", strings.TrimSpace(expectedFunction.Definition))
-
-		if function == nil {
-			return newDriftSummary(
-				expectedFunction.Name,
-				fmt.Sprintf("Missing function %q", expectedFunction.Name),
-				"define the function",
-			).withStatements(definitionStmt)
-		}
-
-		return newDriftSummary(
-			expectedFunction.Name,
-			fmt.Sprintf("Unexpected definition of function %q", expectedFunction.Name),
-			"replace the function definition",
-		).withDiff(expectedFunction.Definition, function.Definition).withStatements(definitionStmt)
-	}, noopAdditionalCallback[schemas.FunctionDescription])
-}
-
-func compareSequences(schemaName, version string, actual, expected schemas.SchemaDescription) []DriftSummary {
-	return compareNamedLists(actual.Sequences, expected.Sequences, func(sequence *schemas.SequenceDescription, expectedSequence schemas.SequenceDescription) DriftSummary {
-		definitionStmt := makeSearchURL(schemaName, version,
-			fmt.Sprintf("CREATE SEQUENCE %s", expectedSequence.Name),
-			fmt.Sprintf("nextval('%s'::regclass);", expectedSequence.Name),
-		)
-
-		if sequence == nil {
-			return newDriftSummary(
-				expectedSequence.Name,
-				fmt.Sprintf("Missing sequence %q", expectedSequence.Name),
-				"define the sequence",
-			).withStatements(definitionStmt)
-		}
-
-		return newDriftSummary(
-			expectedSequence.Name,
-			fmt.Sprintf("Unexpected properties of sequence %q", expectedSequence.Name),
-			"redefine the sequence",
-		).withDiff(expectedSequence, *sequence).withStatements(definitionStmt)
-	}, noopAdditionalCallback[schemas.SequenceDescription])
-}
-
-func compareTables(schemaName, version string, actual, expected schemas.SchemaDescription) []DriftSummary {
-	return compareNamedListsMulti(actual.Tables, expected.Tables, func(table *schemas.TableDescription, expectedTable schemas.TableDescription) []DriftSummary {
-		if table == nil {
-			url := makeSearchURL(schemaName, version,
-				fmt.Sprintf("CREATE TABLE %s", expectedTable.Name),
-				fmt.Sprintf("ALTER TABLE ONLY %s", expectedTable.Name),
-				fmt.Sprintf("CREATE .*(INDEX|TRIGGER).* ON %s", expectedTable.Name),
-			)
-
-			return wrap(newDriftSummary(
-				expectedTable.Name,
-				fmt.Sprintf("Missing table %q", expectedTable.Name),
-				"define the table",
-			).withURLHint(url))
-		}
-
-		summaries := []DriftSummary(nil)
-		summaries = append(summaries, compareColumns(schemaName, version, *table, expectedTable)...)
-		summaries = append(summaries, compareConstraints(*table, expectedTable)...)
-		summaries = append(summaries, compareIndexes(*table, expectedTable)...)
-		summaries = append(summaries, compareTriggers(*table, expectedTable)...)
-		return summaries
-	}, noopAdditionalCallback[schemas.TableDescription])
-}
-
-func compareColumns(schemaName, version string, actualTable, expectedTable schemas.TableDescription) []DriftSummary {
-	return compareNamedLists(actualTable.Columns, expectedTable.Columns, func(column *schemas.ColumnDescription, expectedColumn schemas.ColumnDescription) DriftSummary {
-		if column == nil {
-			url := makeSearchURL(schemaName, version,
-				fmt.Sprintf("CREATE TABLE %s", expectedTable.Name),
-				fmt.Sprintf("ALTER TABLE ONLY %s", expectedTable.Name),
-			)
-
-			return newDriftSummary(
-				fmt.Sprintf("%q.%q", expectedTable.Name, expectedColumn.Name),
-				fmt.Sprintf("Missing column %q.%q", expectedTable.Name, expectedColumn.Name),
-				"define the column",
-			).withURLHint(url)
-		}
-
-		equivIf := func(f func(*schemas.ColumnDescription)) bool {
-			c := *column
-			f(&c)
-			return cmp.Diff(c, expectedColumn) == ""
-		}
-
-		// TODO
-		// if equivIf(func(s *schemas.ColumnDescription) { s.TypeName = expectedColumn.TypeName }) {}
-		if equivIf(func(s *schemas.ColumnDescription) { s.IsNullable = expectedColumn.IsNullable }) {
-			var verb string
-			if expectedColumn.IsNullable {
-				verb = "DROP"
-			} else {
-				verb = "SET"
-			}
-
-			alterColumnStmt := fmt.Sprintf("ALTER TABLE %s ALTER COLUMN %s %s NOT NULL;", expectedTable.Name, expectedColumn.Name, verb)
-
-			return newDriftSummary(
-				fmt.Sprintf("%q.%q", expectedTable.Name, expectedColumn.Name),
-				fmt.Sprintf("Unexpected properties of column %q.%q", expectedTable.Name, expectedColumn.Name),
-				"change the column nullability constraint",
-			).withDiff(expectedColumn, *column).withStatements(alterColumnStmt)
-		}
-		if equivIf(func(s *schemas.ColumnDescription) { s.Default = expectedColumn.Default }) {
-			alterColumnStmt := fmt.Sprintf("ALTER TABLE %s ALTER COLUMN %s SET DEFAULT %s;", expectedTable.Name, expectedColumn.Name, expectedColumn.Default)
-
-			return newDriftSummary(
-				fmt.Sprintf("%q.%q", expectedTable.Name, expectedColumn.Name),
-				fmt.Sprintf("Unexpected properties of column %q.%q", expectedTable.Name, expectedColumn.Name),
-				"change the column default",
-			).withDiff(expectedColumn, *column).withStatements(alterColumnStmt)
-		}
-
-		url := makeSearchURL(schemaName, version,
-			fmt.Sprintf("CREATE TABLE %s", expectedTable.Name),
-			fmt.Sprintf("ALTER TABLE ONLY %s", expectedTable.Name),
-		)
-
-		return newDriftSummary(
-			fmt.Sprintf("%q.%q", expectedTable.Name, expectedColumn.Name),
-			fmt.Sprintf("Unexpected properties of column %q.%q", expectedTable.Name, expectedColumn.Name),
-			"redefine the column",
-		).withDiff(expectedColumn, *column).withURLHint(url)
-	}, func(additional []schemas.ColumnDescription) []DriftSummary {
-		summaries := []DriftSummary{}
-		for _, column := range additional {
-			alterColumnStmt := fmt.Sprintf("ALTER TABLE %s DROP COLUMN %s;", expectedTable.Name, column.Name)
-
-			summary := newDriftSummary(
-				fmt.Sprintf("%q.%q", expectedTable.Name, column.Name),
-				fmt.Sprintf("Unexpected column %q.%q", expectedTable.Name, column.Name),
-				"drop the column",
-			).withStatements(alterColumnStmt)
-			summaries = append(summaries, summary)
-		}
-
-		return summaries
-	})
-}
-
-func compareConstraints(actualTable, expectedTable schemas.TableDescription) []DriftSummary {
-	return compareNamedLists(actualTable.Constraints, expectedTable.Constraints, func(constraint *schemas.ConstraintDescription, expectedConstraint schemas.ConstraintDescription) DriftSummary {
-		createConstraintStmt := fmt.Sprintf("ALTER TABLE %s ADD CONSTRAINT %s %s;", expectedTable.Name, expectedConstraint.Name, expectedConstraint.ConstraintDefinition)
-		dropConstraintStmt := fmt.Sprintf("ALTER TABLE %s DROP CONSTRAINT %s;", expectedTable.Name, expectedConstraint.Name)
-
-		if constraint == nil {
-			return newDriftSummary(
-				fmt.Sprintf("%q.%q", expectedTable.Name, expectedConstraint.Name),
-				fmt.Sprintf("Missing constraint %q.%q", expectedTable.Name, expectedConstraint.Name),
-				"define the constraint",
-			).withStatements(createConstraintStmt)
-		}
-
-		return newDriftSummary(
-			fmt.Sprintf("%q.%q", expectedTable.Name, expectedConstraint.Name),
-			fmt.Sprintf("Unexpected properties of constraint %q.%q", expectedTable.Name, expectedConstraint.Name),
-			"redefine the constraint",
-		).withDiff(expectedConstraint, *constraint).withStatements(dropConstraintStmt, createConstraintStmt)
-	}, func(additional []schemas.ConstraintDescription) []DriftSummary {
-		summaries := []DriftSummary{}
-		for _, constraint := range additional {
-			alterTableStmt := fmt.Sprintf("ALTER TABLE %s DROP CONSTRAINT %s;", expectedTable.Name, constraint.Name)
-
-			summary := newDriftSummary(
-				fmt.Sprintf("%q.%q", expectedTable.Name, constraint.Name),
-				fmt.Sprintf("Unexpected constraint %q.%q", expectedTable.Name, constraint.Name),
-				"drop the constraint",
-			).withStatements(alterTableStmt)
-			summaries = append(summaries, summary)
-		}
-
-		return summaries
-	})
-}
-
-func compareIndexes(actualTable, expectedTable schemas.TableDescription) []DriftSummary {
-	return compareNamedLists(actualTable.Indexes, expectedTable.Indexes, func(index *schemas.IndexDescription, expectedIndex schemas.IndexDescription) DriftSummary {
-		var createIndexStmt string
-		switch expectedIndex.ConstraintType {
-		case "u":
-			fallthrough
-		case "p":
-			createIndexStmt = fmt.Sprintf("ALTER TABLE %s ADD CONSTRAINT %s %s;", actualTable.Name, expectedIndex.Name, expectedIndex.ConstraintDefinition)
-		default:
-			createIndexStmt = fmt.Sprintf("%s;", expectedIndex.IndexDefinition)
-		}
-
-		if index == nil {
-			return newDriftSummary(
-				fmt.Sprintf("%q.%q", expectedTable.Name, expectedIndex.Name),
-				fmt.Sprintf("Missing index %q.%q", expectedTable.Name, expectedIndex.Name),
-				"define the index",
-			).withStatements(createIndexStmt)
-		}
-
-		dropIndexStmt := fmt.Sprintf("DROP INDEX %s;", expectedIndex.Name)
-
-		return newDriftSummary(
-			fmt.Sprintf("%q.%q", expectedTable.Name, expectedIndex.Name),
-			fmt.Sprintf("Unexpected properties of index %q.%q", expectedTable.Name, expectedIndex.Name),
-			"redefine the index",
-		).withDiff(expectedIndex, *index).withStatements(dropIndexStmt, createIndexStmt)
-	}, func(additional []schemas.IndexDescription) []DriftSummary {
-		summaries := []DriftSummary{}
-		for _, index := range additional {
-			dropIndexStmt := fmt.Sprintf("DROP INDEX %s;", index.Name)
-
-			summary := newDriftSummary(
-				fmt.Sprintf("%q.%q", expectedTable.Name, index.Name),
-				fmt.Sprintf("Unexpected index %q.%q", expectedTable.Name, index.Name),
-				"drop the index",
-			).withStatements(dropIndexStmt)
-			summaries = append(summaries, summary)
-		}
-
-		return summaries
-	})
-}
-
-func compareTriggers(actualTable, expectedTable schemas.TableDescription) []DriftSummary {
-	return compareNamedLists(actualTable.Triggers, expectedTable.Triggers, func(trigger *schemas.TriggerDescription, expectedTrigger schemas.TriggerDescription) DriftSummary {
-		createTriggerStmt := fmt.Sprintf("%s;", expectedTrigger.Definition)
-		dropTriggerStmt := fmt.Sprintf("DROP TRIGGER %s ON %s;", expectedTrigger.Name, expectedTable.Name)
-
-		if trigger == nil {
-			return newDriftSummary(
-				fmt.Sprintf("%q.%q", expectedTable.Name, expectedTrigger.Name),
-				fmt.Sprintf("Missing trigger %q.%q", expectedTable.Name, expectedTrigger.Name),
-				"define the trigger",
-			).withStatements(createTriggerStmt)
-		}
-
-		return newDriftSummary(
-			fmt.Sprintf("%q.%q", expectedTable.Name, expectedTrigger.Name),
-			fmt.Sprintf("Unexpected properties of trigger %q.%q", expectedTable.Name, expectedTrigger.Name),
-			"redefine the trigger",
-		).withDiff(expectedTrigger, *trigger).withStatements(dropTriggerStmt, createTriggerStmt)
-	}, func(additional []schemas.TriggerDescription) []DriftSummary {
-		summaries := []DriftSummary{}
-		for _, trigger := range additional {
-			dropTriggerStmt := fmt.Sprintf("DROP TRIGGER %s ON %s;", trigger.Name, expectedTable.Name)
-
-			summary := newDriftSummary(
-				fmt.Sprintf("%q.%q", expectedTable.Name, trigger.Name),
-				fmt.Sprintf("Unexpected trigger %q.%q", expectedTable.Name, trigger.Name),
-				"drop the trigger",
-			).withStatements(dropTriggerStmt)
-			summaries = append(summaries, summary)
-		}
-
-		return summaries
-	})
-}
-
-func compareViews(schemaName, version string, actual, expected schemas.SchemaDescription) []DriftSummary {
-	return compareNamedLists(actual.Views, expected.Views, func(view *schemas.ViewDescription, expectedView schemas.ViewDescription) DriftSummary {
-		// pgsql has weird indents here
-		viewDefinition := strings.TrimSpace(stripIndent(" " + expectedView.Definition))
-		createViewStmt := fmt.Sprintf("CREATE VIEW %s AS %s", expectedView.Name, viewDefinition)
-		dropViewStmt := fmt.Sprintf("DROP VIEW %s;", expectedView.Name)
-
-		if view == nil {
-			return newDriftSummary(
-				expectedView.Name,
-				fmt.Sprintf("Missing view %q", expectedView.Name),
-				"define the view",
-			).withStatements(createViewStmt)
-		}
-
-		return newDriftSummary(
-			expectedView.Name,
-			fmt.Sprintf("Unexpected definition of view %q", expectedView.Name),
-			"redefine the view",
-		).withDiff(expectedView.Definition, view.Definition).withStatements(dropViewStmt, createViewStmt)
-	}, noopAdditionalCallback[schemas.ViewDescription])
-}
-
-func noopAdditionalCallback[T schemas.Namer](_ []T) []DriftSummary {
-	return nil
-}
-
-// makeSearchURL returns a URL to a sourcegraph.com search query within the squashed
-// definition of the given schema.
-func makeSearchURL(schemaName, version string, searchTerms ...string) string {
-	terms := make([]string, 0, len(searchTerms))
-	for _, searchTerm := range searchTerms {
-		terms = append(terms, quoteTerm(searchTerm))
-	}
-
-	queryParts := []string{
-		fmt.Sprintf(`repo:^github\.com/sourcegraph/sourcegraph$@%s`, version),
-		fmt.Sprintf(`file:^migrations/%s/squashed\.sql$`, schemaName),
-		strings.Join(terms, " OR "),
-	}
-
-	qs := url.Values{}
-	qs.Add("patternType", "regexp")
-	qs.Add("q", strings.Join(queryParts, " "))
-
-	searchUrl, _ := url.Parse("https://sourcegraph.com/search")
-	searchUrl.RawQuery = qs.Encode()
-	return searchUrl.String()
-}
-
-// quoteTerm converts the given literal search term into a regular expression.
-func quoteTerm(searchTerm string) string {
-	terms := strings.Split(searchTerm, " ")
-	for i, term := range terms {
-		terms[i] = regexp.QuoteMeta(term)
-	}
-
-	return "(^|\\b)" + strings.Join(terms, "\\s") + "($|\\b)"
-}
-
-// constructEnumRepairStatements returns a set of `ALTER ENUM ADD VALUE` statements to make
-// the given enum equivalent to the given expected enum. If the given enum is not a subset of
-// the expected enum, then additive statements cannot bring the enum to the expected state and
-// we return a false-valued flag. In this case the existing type must be dropped and re-created
-// as there's currently no way to *remove* values from an enum type.
-func constructEnumRepairStatements(enum, expectedEnum schemas.EnumDescription) ([]string, bool) {
-	labels := groupByName(wrapStrings(enum.Labels))
-	expectedLabels := groupByName(wrapStrings(expectedEnum.Labels))
-
-	for label := range labels {
-		if _, ok := expectedLabels[label]; !ok {
-			return nil, false
-		}
-	}
-
-	// If we're here then we're strictly missing labels and can add them in-place.
-	// Try to reconstruct the data we need to make the proper create type statement.
-
-	type missingLabel struct {
-		label    string
-		neighbor string
-		before   bool
-	}
-	missingLabels := make([]missingLabel, 0, len(expectedEnum.Labels))
-
-	after := ""
-	for _, label := range expectedEnum.Labels {
-		if _, ok := labels[label]; !ok && after != "" {
-			missingLabels = append(missingLabels, missingLabel{label: label, neighbor: after, before: false})
-		}
-		after = label
-	}
-
-	before := ""
-	for i := len(expectedEnum.Labels) - 1; i >= 0; i-- {
-		label := expectedEnum.Labels[i]
-
-		if _, ok := labels[label]; !ok && before != "" {
-			missingLabels = append(missingLabels, missingLabel{label: label, neighbor: before, before: true})
-		}
-		before = label
-	}
-
-	var (
-		ordered   []string
-		reachable = groupByName(wrapStrings(enum.Labels))
-	)
-
-outer:
-	for len(missingLabels) > 0 {
-		for _, s := range missingLabels {
-			// Neighbor doesn't exist yet, blocked from creating
-			if _, ok := reachable[s.neighbor]; !ok {
-				continue
-			}
-
-			rel := "AFTER"
-			if s.before {
-				rel = "BEFORE"
-			}
-
-			filtered := missingLabels[:0]
-			for _, l := range missingLabels {
-				if l.label != s.label {
-					filtered = append(filtered, l)
-				}
-			}
-
-			missingLabels = filtered
-			reachable[s.label] = stringNamer(s.label)
-			ordered = append(ordered, fmt.Sprintf("ALTER TYPE %s ADD VALUE '%s' %s '%s';", expectedEnum.Name, s.label, rel, s.neighbor))
-			continue outer
-		}
-
-		panic("Infinite loop")
-	}
-
-	return ordered, true
-}
-
-// compareNamedLists invokes the given primary callback with a pair of differing elements from slices
-// `as` and `bs`, respectively, with the same name. If there is a missing element from `as`, there will
-// be an invocation of this callback with a nil value for its first parameter. Elements for which there
-// is no analog in `bs` will be collected and sent to an invocation of the additions callback. If any
-// invocation of either function returns true, the output of this function will be true.
-func compareNamedLists[T schemas.Namer](
-	as []T,
-	bs []T,
-	primaryCallback func(a *T, b T) DriftSummary,
-	additionsCallback func(additional []T) []DriftSummary,
-) []DriftSummary {
-	return compareNamedListsMulti(
-		as,
-		bs,
-		func(a *T, b T) []DriftSummary {
-			v := primaryCallback(a, b)
-			if v == nil {
-				return nil
-			}
-			return wrap(v)
-		},
-		additionsCallback,
-	)
-}
-
-func compareNamedListsMulti[T schemas.Namer](
-	as []T,
-	bs []T,
-	primaryCallback func(a *T, b T) []DriftSummary,
-	additionsCallback func(additional []T) []DriftSummary,
-) []DriftSummary {
-	am := groupByName(as)
-	bm := groupByName(bs)
-	additional := make([]T, 0, len(am))
-	summaries := []DriftSummary(nil)
-
-	for _, k := range keys(am) {
-		av := schemas.Normalize(am[k])
-
-		if bv, ok := bm[k]; ok {
-			bv = schemas.Normalize(bv)
-
-			if cmp.Diff(schemas.PreComparisonNormalize(av), schemas.PreComparisonNormalize(bv)) != "" {
-				summaries = append(summaries, primaryCallback(&av, bv)...)
-			}
-		} else {
-			additional = append(additional, av)
-		}
-	}
-	for _, k := range keys(bm) {
-		bv := schemas.Normalize(bm[k])
-
-		if _, ok := am[k]; !ok {
-			summaries = append(summaries, primaryCallback(nil, bv)...)
-		}
-	}
-
-	if len(additional) > 0 {
-		summaries = append(summaries, additionsCallback(additional)...)
-	}
-
-	return summaries
-}
-
-// groupByName converts the given element slice into a map indexed by
-// each element's name.
-func groupByName[T schemas.Namer](ts []T) map[string]T {
-	m := make(map[string]T, len(ts))
-	for _, t := range ts {
-		m[t.GetName()] = t
-	}
-
-	return m
-}
-
-// keys returns the ordered keys of the given map.
-func keys[T any](m map[string]T) []string {
-	keys := make([]string, 0, len(m))
-	for k := range m {
-		keys = append(keys, k)
-	}
-	sort.Strings(keys)
-
-	return keys
-}
-
-type stringNamer string
-
-func (s stringNamer) GetName() string { return string(s) }
-
-// wrapStrings converts a string slice into a string slice with GetName
-// on each element.
-func wrapStrings(ss []string) []stringNamer {
-	sn := make([]stringNamer, 0, len(ss))
-	for _, s := range ss {
-		sn = append(sn, stringNamer(s))
-	}
-
-	return sn
-}
-
-// stripIndent removes the largest common indent from the given text.
-func stripIndent(s string) string {
-	lines := strings.Split(strings.TrimRight(s, "\n"), "\n")
-
-	min := len(lines[0])
-	for _, line := range lines {
-		if indent := len(line) - len(strings.TrimLeft(line, " ")); indent < min {
-			min = indent
-		}
-	}
-	for i, line := range lines {
-		lines[i] = line[min:]
-	}
-
-	return strings.Join(lines, "\n")
-}
-
-//
-// Output
-
-type OutputWriter interface {
-	Write(s string)
-	Writef(format string, args ...any)
-	WriteLine(line output.FancyLine)
-	WriteCode(languageName, str string) error
-}
-
-=======
->>>>>>> 476ace5f
 type preambledOutput struct {
 	out     *output.Output
 	emitted bool
