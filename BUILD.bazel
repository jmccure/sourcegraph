--- conflicted
+++ resolved
@@ -108,8 +108,5 @@
         "//:node_modules/postcss-inset",
     ],
 )
-<<<<<<< HEAD
-=======
 
-exports_files(["go.mod"])
->>>>>>> 8e243062
+exports_files(["go.mod"])