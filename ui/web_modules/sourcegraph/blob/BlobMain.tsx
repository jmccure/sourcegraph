// tslint:disable: typedef ordered-imports

import { Location } from "history";
import * as React from "react";
import { InjectedRouter } from "react-router";
import Helmet from "react-helmet";
import * as debounce from "lodash/debounce";
import { Editor } from "sourcegraph/editor/Editor";
import {treeEntryFromUri} from "sourcegraph/editor/FileModel";
import { EditorComponent } from "sourcegraph/editor/EditorComponent";
import "sourcegraph/blob/BlobBackend";
import { RangeOrPosition } from "sourcegraph/core/rangeOrPosition";
import * as Style from "sourcegraph/blob/styles/Blob.css";
import { trimRepo } from "sourcegraph/repo";
import { urlToBlob } from "sourcegraph/blob/routes";
<<<<<<< HEAD
import { SearchModal } from "sourcegraph/search/modal/SearchModal";
=======
import {uriForTreeEntry} from "sourcegraph/editor/FileModel";
import {IEditorOpenedEvent} from "sourcegraph/editor/EditorService";
>>>>>>> 21e23c02

type Props = {
	repo: string;
	rev: string | null;
	commitID?: string;
	path: string;
	startLine?: number;
	startCol?: number;
	endLine?: number;
	endCol?: number;
	location: Location;

	// TODO(sqs): now that BlobMain no longer uses the blob directly
	// (the EditorService fetches it), we can save on a network RTT by
	// eliminating the WantFile dispatch.
}

// BlobMain wraps the Editor component for the primary code view.
export class BlobMain extends React.Component<Props, any> {
	static contextTypes: React.ValidationMap<any> = {
		router: React.PropTypes.object.isRequired,
	};

	context: {
		router: InjectedRouter,
	};

	private _editor?: Editor;
	private _suppressNavigationOnEditorOpened: boolean = false;

	constructor(props: Props) {
		super(props);
		this._setEditor = this._setEditor.bind(this);
		this._onKeyDownForFindInPage = this._onKeyDownForFindInPage.bind(this);
		this._onResize = debounce(this._onResize.bind(this), 300, { leading: true, trailing: true });
	}

	componentDidMount(): void {
		global.document.addEventListener("keydown", this._onKeyDownForFindInPage);
		global.document.addEventListener("resize", this._onResize);

		global.document.body.style.overflowY = "hidden";
	}

	componentWillUnmount(): void {
		global.document.removeEventListener("keydown", this._onKeyDownForFindInPage);
		global.document.removeEventListener("resize", this._onResize);

		global.document.body.style.overflowY = "auto";
	}

	componentWillReceiveProps(nextProps: Props): void {
		if (this._editor) {
			this._editorPropsChanged(this.props, nextProps);
		}
	}

	_setEditor(editor: Editor | null): void {
		this._editor = editor || undefined;
		if (this._editor) {
			this._editorPropsChanged(null, this.props);
			this._editor.onDidOpenEditor(e => this._onEditorOpened(e));
		}
	}

	_editorPropsChanged(prevProps: Props | null, nextProps: Props): void {
		if (!this._editor) {
			throw new Error("editor is not ready");
		}
		if (!prevProps || (prevProps.repo !== nextProps.repo || prevProps.rev !== nextProps.rev || prevProps.path !== nextProps.path || prevProps.startLine !== nextProps.startLine || prevProps.startCol !== nextProps.startCol || prevProps.endLine !== nextProps.endLine || prevProps.endCol !== nextProps.endCol)) {
			const uri = uriForTreeEntry(nextProps.repo, nextProps.rev, nextProps.path);

			let range: monaco.IRange | undefined;
			if (typeof nextProps.startLine === "number") {
				const rop = RangeOrPosition.fromOneIndexed(nextProps.startLine, nextProps.startCol, nextProps.endLine, nextProps.endCol);
				if (rop) {
					range = rop.toMonacoRangeAllowEmpty();
				}
			}

			this._suppressNavigationOnEditorOpened = Boolean(prevProps && prevProps.location !== nextProps.location && nextProps.location.action === "POP" && !(prevProps.repo === nextProps.repo && prevProps.rev === nextProps.rev && prevProps.path === nextProps.path));
			this._editor.setInput(uri, this._suppressNavigationOnEditorOpened ? undefined : range).then(() => {
				this._suppressNavigationOnEditorOpened = false;
			});
		}
	}

	_onKeyDownForFindInPage(e: KeyboardEvent): void {
		// TODO(sqs): can make this unnecessary?
		const mac = navigator.userAgent.indexOf("Macintosh") >= 0;
		const ctrl = mac ? e.metaKey : e.ctrlKey;
		const FKey = 70;
		if (e.keyCode === FKey && ctrl) {
			if (this._editor) {
				e.preventDefault();
				(document.getElementsByClassName("inputarea")[0] as any).focus();
				this._editor.trigger("keyboard", "actions.find", {});
			}
		}
	}

	_onResize(e: Event): void {
		if (this._editor) {
			this._editor.layout();
		}
	}

	_onEditorOpened(e: IEditorOpenedEvent): void {
		if (this._suppressNavigationOnEditorOpened) {
			return;
		}

		let treeEntry = treeEntryFromUri(e.model.uri);
		let path = urlToBlob(treeEntry.repo, treeEntry.rev, treeEntry.path);

		const sel = e.editor.getSelection();
		if (!sel.isEmpty() || sel.startLineNumber !== 1) {
			let startCol: number | undefined = sel.startColumn;
			let endCol: number | undefined = sel.endColumn;
			if (e.model.getLineMinColumn(sel.startLineNumber) === startCol) {
				startCol = undefined;
			}
			if (e.model.getLineMaxColumn(sel.endLineNumber) === endCol) {
				endCol = undefined;
			}

			// HACK
			if (endCol <= 1 && !startCol) {
				endCol = undefined;
			}

			const r = RangeOrPosition.fromOneIndexed(sel.startLineNumber, startCol, sel.endLineNumber, endCol);
			path = `${path}#L${r.toString()}`;
		}

		// TODO(sqs): There is still some glitchiness with
		// back/forward. For example, if you are in a file and jump to
		// another def in the file and then go back, you don't go back
		// to the "mark" (the point from which you jumped to the def);
		// you go back to the previous def you had jumped to.

		this.context.router.push(path);
	}

	render(): JSX.Element | null {
		let title = trimRepo(this.props.repo);
		const pathParts = this.props.path ? this.props.path.split("/") : null;
		if (pathParts) {
			title = `${pathParts[pathParts.length - 1]} · ${title}`;
		}

		return (
			<div className={Style.container}>
				<SearchModal repo={this.props.repo} commitID={this.props.commitID || this.props.rev || ""} />
				<Helmet title={title} />
				<EditorComponent editorRef={this._setEditor} style={{ display: "flex", flex: "auto", width: "100%" }} />
			</div>
		);
	}
}<|MERGE_RESOLUTION|>--- conflicted
+++ resolved
@@ -13,12 +13,9 @@
 import * as Style from "sourcegraph/blob/styles/Blob.css";
 import { trimRepo } from "sourcegraph/repo";
 import { urlToBlob } from "sourcegraph/blob/routes";
-<<<<<<< HEAD
 import { SearchModal } from "sourcegraph/search/modal/SearchModal";
-=======
 import {uriForTreeEntry} from "sourcegraph/editor/FileModel";
 import {IEditorOpenedEvent} from "sourcegraph/editor/EditorService";
->>>>>>> 21e23c02
 
 type Props = {
 	repo: string;
