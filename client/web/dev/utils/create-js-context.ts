--- conflicted
+++ resolved
@@ -23,6 +23,7 @@
 
     const jsContext: SourcegraphContext = {
         currentUser: null,
+        temporarySettings: null,
         externalURL: sourcegraphBaseUrl,
         accessTokensAllow: 'all-users-create',
         allowSignup: true,
@@ -40,16 +41,16 @@
         debug: true,
         emailEnabled: false,
         experimentalFeatures: {},
+        extsvcConfigAllowEdits: false,
+        extsvcConfigFileExists: false,
         isAuthenticatedUser: true,
         likelyDockerOnMac: false,
         needServerRestart: false,
         needsSiteInit: false,
-<<<<<<< HEAD
-=======
         needsRepositoryConfiguration: false,
         localFilePickerAvailable: true,
->>>>>>> 53f2a963
         resetPasswordEnabled: true,
+        runningOnMacOS: true,
         sentryDSN: null,
         site: {
             'update.channel': 'release',
