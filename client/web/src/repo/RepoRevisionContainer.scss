@import '../tree/Tree';
@import './blob/BlobPage';
@import './tree/TreePage';
@import './GitReference';
@import '../marketing/Toast';
@import './RepoRevisionSidebar';
@import './RevisionsPopover';
@import './docs/RepositoryDocumentationPage';
@import './commits/RepositoryCommitsPage';

.repo-revision-container {
    flex: 1 1 auto;

    display: flex;
    min-height: 0;

    position: relative; // for sidebar toggle

    &__sidebar {
        background: var(--color-bg-2);

        &-toggle {
            background: var(--color-bg-2);
            color: var(--link-color);

            position: absolute;
            top: 0;
            left: 0;
            z-index: 1; // overlay the content when sidebar is closed
        }

        &-resizable {
            max-width: 60%;
            min-width: 8rem;
            &--open .tree {
                width: 16rem;
            }
        }
    }

    &__content {
        isolation: isolate;
        flex: 1 1 auto;

        display: flex;
        flex-direction: column;
        min-height: 0;
        min-width: 0;

        background-color: var(--body-bg);

<<<<<<< HEAD
        .theme-redesign & {
            background-color: var(--code-bg);
            border-top-left-radius: var(--border-radius);
            border-top-right-radius: var(--border-radius);
            border: 1px solid var(--border-color-2);
        }
    }

    .theme-redesign & {
        padding-right: 1rem;
=======
        // Add border to repo revision container content
        // but enable variable margin-bottom (by setting it on child div)
        // without having to repeat border styles.
        .theme-redesign & > div:first-of-type {
            border: 1px solid var(--border-color);
            border-top-left-radius: 0.1875rem;
            border-top-right-radius: 0.1875rem;
        }
>>>>>>> 22ae187d
    }
}<|MERGE_RESOLUTION|>--- conflicted
+++ resolved
@@ -49,26 +49,24 @@
 
         background-color: var(--body-bg);
 
-<<<<<<< HEAD
         .theme-redesign & {
             background-color: var(--code-bg);
             border-top-left-radius: var(--border-radius);
             border-top-right-radius: var(--border-radius);
             border: 1px solid var(--border-color-2);
+
+            // Add border to repo revision container content
+            // but enable variable margin-bottom (by setting it on child div)
+            // without having to repeat border styles.
+            > div:first-of-type {
+                border: 1px solid var(--border-color);
+                border-top-left-radius: 0.1875rem;
+                border-top-right-radius: 0.1875rem;
+            }
         }
     }
 
     .theme-redesign & {
         padding-right: 1rem;
-=======
-        // Add border to repo revision container content
-        // but enable variable margin-bottom (by setting it on child div)
-        // without having to repeat border styles.
-        .theme-redesign & > div:first-of-type {
-            border: 1px solid var(--border-color);
-            border-top-left-radius: 0.1875rem;
-            border-top-right-radius: 0.1875rem;
-        }
->>>>>>> 22ae187d
     }
 }