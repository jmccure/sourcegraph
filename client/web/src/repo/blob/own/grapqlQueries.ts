import { gql } from '@sourcegraph/http-client'

import { gitCommitFragment } from '../../commits/RepositoryCommitsPage'

const OWNER_FIELDS = gql`
    fragment OwnerFields on Person {
        email
        avatarURL
        displayName
        user {
            username
            displayName
<<<<<<< HEAD
=======
            email
            avatarURL
            user {
                username
                displayName
                url
                primaryEmail {
                    email
                }
            }
        }
        ... on Team {
            name
            teamDisplayName: displayName
            avatarURL
>>>>>>> 53f2a963
            url
        }
    }
`

export const FETCH_OWNERS = gql`
    ${OWNER_FIELDS}

    fragment CodeownersFileEntryFields on CodeownersFileEntry {
        title
        description
    }

    query FetchOwnership($repo: ID!, $revision: String!, $currentPath: String!) {
        node(id: $repo) {
            ... on Repository {
                commit(rev: $revision) {
                    blob(path: $currentPath) {
                        ownership {
                            nodes {
                                owner {
                                    ...OwnerFields
                                }
                                reasons {
                                    ...CodeownersFileEntryFields
                                }
                            }
                        }
                    }
                }
            }
        }
    }
`

export const FETCH_OWNERS_AND_HISTORY = gql`
    ${OWNER_FIELDS}
    ${gitCommitFragment}

    query FetchOwnersAndHistory($repo: ID!, $revision: String!, $currentPath: String!) {
        node(id: $repo) {
            ... on Repository {
                commit(rev: $revision) {
                    blob(path: $currentPath) {
                        ownership(first: 2) {
                            nodes {
                                owner {
                                    ...OwnerFields
                                }
                            }
                            totalCount
                        }
                    }
                    ancestors(first: 1, path: $currentPath) {
                        nodes {
                            ...GitCommitFields
                        }
                    }
                }
            }
        }
    }
`<|MERGE_RESOLUTION|>--- conflicted
+++ resolved
@@ -3,15 +3,10 @@
 import { gitCommitFragment } from '../../commits/RepositoryCommitsPage'
 
 const OWNER_FIELDS = gql`
-    fragment OwnerFields on Person {
-        email
-        avatarURL
-        displayName
-        user {
-            username
+    fragment OwnerFields on Owner {
+        __typename
+        ... on Person {
             displayName
-<<<<<<< HEAD
-=======
             email
             avatarURL
             user {
@@ -27,7 +22,6 @@
             name
             teamDisplayName: displayName
             avatarURL
->>>>>>> 53f2a963
             url
         }
     }
@@ -39,6 +33,10 @@
     fragment CodeownersFileEntryFields on CodeownersFileEntry {
         title
         description
+        codeownersFile {
+            url
+        }
+        ruleLineMatch
     }
 
     query FetchOwnership($repo: ID!, $revision: String!, $currentPath: String!) {
