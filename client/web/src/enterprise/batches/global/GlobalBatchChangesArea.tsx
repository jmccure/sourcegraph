--- conflicted
+++ resolved
@@ -46,6 +46,7 @@
 interface Props extends TelemetryProps, SettingsCascadeProps {
     authenticatedUser: AuthenticatedUser | null
     isSourcegraphDotCom: boolean
+    isSourcegraphApp: boolean
 }
 
 /**
@@ -54,25 +55,8 @@
 export const GlobalBatchChangesArea: React.FunctionComponent<React.PropsWithChildren<Props>> = ({
     authenticatedUser,
     isSourcegraphDotCom,
+    isSourcegraphApp,
     ...props
-<<<<<<< HEAD
-}) => (
-    <div className="w-100">
-        <Routes>
-            <Route
-                path=""
-                element={
-                    <BatchChangeListPage
-                        headingElement="h1"
-                        canCreate={Boolean(authenticatedUser) && !isSourcegraphDotCom}
-                        authenticatedUser={authenticatedUser}
-                        isSourcegraphDotCom={isSourcegraphDotCom}
-                        {...props}
-                    />
-                }
-            />
-            {!isSourcegraphDotCom && (
-=======
 }) => {
     const canCreate: true | string = useMemo(() => {
         if (isSourcegraphDotCom) {
@@ -87,7 +71,6 @@
     return (
         <div className="w-100">
             <Routes>
->>>>>>> 53f2a963
                 <Route
                     path=""
                     element={
@@ -101,13 +84,6 @@
                         />
                     }
                 />
-<<<<<<< HEAD
-            )}
-            <Route element={<NotFoundPage pageType="batch changes" />} key="hardcoded-key" />
-        </Routes>
-    </div>
-)
-=======
                 {!isSourcegraphDotCom && canCreate === true && (
                     <Route
                         path="create"
@@ -125,7 +101,6 @@
         </div>
     )
 }
->>>>>>> 53f2a963
 
 const AuthenticatedCreateBatchChangePage = withAuthenticatedUser<
     CreateBatchChangePageProps & { authenticatedUser: AuthenticatedUser }
