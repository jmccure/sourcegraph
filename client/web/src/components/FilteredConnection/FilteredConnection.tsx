--- conflicted
+++ resolved
@@ -19,20 +19,15 @@
     share,
 } from 'rxjs/operators'
 
-import { Form } from '@sourcegraph/branded/src/components/Form'
 import { asError, ErrorLike, isErrorLike } from '@sourcegraph/shared/src/util/errors'
 
 import { ConnectionNodes, ConnectionNodesState, ConnectionNodesDisplayProps, ConnectionProps } from './ConnectionNodes'
 import { Connection, ConnectionQueryArguments } from './ConnectionType'
 import { QUERY_KEY } from './constants'
-import { FilterControl, FilteredConnectionFilter, FilteredConnectionFilterValue } from './FilterControl'
-<<<<<<< HEAD
+import type { FilteredConnectionFilter, FilteredConnectionFilterValue } from './FilterControl'
 import { ConnectionError, ConnectionLoading, ConnectionForm } from './generic-ui'
 import type { ConnectionFormProps } from './generic-ui/ConnectionForm'
-import { getFilterFromURL, parseQueryInt } from './utils'
-=======
 import { getFilterFromURL, getUrlQuery, parseQueryInt } from './utils'
->>>>>>> 1fb53fa5
 
 /**
  * Fields that belong in FilteredConnectionProps and that don't depend on the type parameters. These are the fields
