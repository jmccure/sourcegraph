--- conflicted
+++ resolved
@@ -258,17 +258,10 @@
         })
     )
 
-<<<<<<< HEAD
     vscode.workspace.onDidChangeConfiguration(async event => {
         if (event.affectsConfiguration('cody.experimental.suggestions')) {
             const docprovider = new CompletionsDocumentProvider()
             disposables.push(vscode.workspace.registerTextDocumentContentProvider('cody', docprovider))
-=======
-    if (initialConfig.completions) {
-        // TODO(sqs): make this listen to config and not just use initialConfig
-        const docprovider = new CompletionsDocumentProvider()
-        disposables.push(vscode.workspace.registerTextDocumentContentProvider('cody', docprovider))
->>>>>>> 5fcc9df8
 
             const history = new History()
             const completionsProvider = new CodyCompletionItemProvider(
