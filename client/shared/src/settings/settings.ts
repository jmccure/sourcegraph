import { cloneDeep, isFunction } from 'lodash'

import { createAggregateError, ErrorLike, isErrorLike, parseJSONCOrError } from '@sourcegraph/common'

import * as GQL from '../schema'

/**
 * A dummy type to represent the "subject" for client settings (i.e., settings stored in the client application,
 * such as the browser extension). This subject doesn't exist in the GraphQL API, but the related types that are
 * also used as settings subjects {@link GQL.IUser}, {@link GQL.IOrg}, and {@link GQL.ISite} do.
 */
export interface IClient {
    __typename: 'Client'
    displayName: string
}

/**
 * A subset of the settings JSON Schema type containing the minimum needed by this library.
 */
export interface Settings {
    extensions?: { [extensionID: string]: boolean }
    experimentalFeatures?: {
        batchChangesExecution?: boolean
        showSearchContext?: boolean
        showSearchContextManagement?: boolean
        fuzzyFinder?: boolean
        fuzzyFinderCaseInsensitiveFileCountThreshold?: number
        clientSearchResultRanking?: string
        coolCodeIntel?: boolean
        codeIntelRepositoryBadge?: {
            enabled: boolean
            forNerds?: boolean
        }
        enableExtensionsDecorationsColumnView?: boolean
        extensionsAsCoreFeatures?: boolean
        enableLegacyExtensions?: boolean
<<<<<<< HEAD
        enableLazyBlobSyntaxHighlighting?: boolean
=======
        enableLazyFileResultSyntaxHighlighting?: boolean
        enableMergedFileSymbolSidebar?: boolean
>>>>>>> beb37241
    }
    [key: string]: any

    // These properties should never exist on Settings but do exist on SettingsCascade. This makes it so the
    // compiler points out where we misuse a Settings value in place of a SettingsCascade value and vice
    // versa.
    subjects?: never
    merged?: never // deprecated name, but keep it around
    final?: never
}

export type SettingsSubjectCommonFields = Pick<GQL.ISettingsSubject, 'id' | 'viewerCanAdminister'>

export type SettingsClientSubject = Pick<IClient, '__typename' | 'displayName'> & SettingsSubjectCommonFields
export type SettingsUserSubject = Pick<GQL.IUser, '__typename' | 'username' | 'displayName'> &
    SettingsSubjectCommonFields
export type SettingsOrgSubject = Pick<GQL.IOrg, '__typename' | 'name' | 'displayName'> & SettingsSubjectCommonFields
export type SettingsSiteSubject = Pick<GQL.ISite, '__typename' | 'allowSiteSettingsEdits'> & SettingsSubjectCommonFields
export type SettingsDefaultSubject = Pick<GQL.IDefaultSettings, '__typename'> & SettingsSubjectCommonFields

/**
 * A settings subject is something that can have settings associated with it, such as a site ("global
 * settings"), an organization ("organization settings"), a user ("user settings"), etc.
 */
export type SettingsSubject =
    | SettingsClientSubject
    | SettingsUserSubject
    | SettingsOrgSubject
    | SettingsSiteSubject
    | SettingsDefaultSubject

/**
 * A cascade of settings from multiple subjects, from lowest precedence to highest precedence, and the final
 * settings, merged in order of precedence from the settings for each subject in the cascade.
 *
 * For example, the client might support settings globally and per-user, and it is designed so that
 * user settings override global settings. Then there would be two subjects, one for global settings and one for
 * the user.
 *
 * Callers that need to represent the null/error states should use {@link SettingsCascade}.
 *
 * @template S the settings type
 */
export interface SettingsCascade<S extends Settings = Settings> {
    /**
     * The settings for each subject in the cascade, from lowest to highest precedence.
     */
    subjects: ConfiguredSubject<S>[]

    /**
     * The final settings (merged in order of precedence from the settings for each subject in the cascade).
     */
    final: S
}

/**
 * A settings cascade that also supports representing subjects with no settings or whose settings triggered an
 * error.
 *
 * Callers that don't need to represent the null/error states should use {@link SettingsCascade}.
 *
 * @template S the settings type
 */
export interface SettingsCascadeOrError<S extends Settings = Settings> {
    /**
     * The settings for each subject in the cascade, from lowest to highest precedence, null if there are none, or
     * an error.
     *
     * @see SettingsCascade#subjects
     */
    subjects: ConfiguredSubjectOrError<S>[] | null

    /**
     * The final settings (merged in order of precedence from the settings for each subject in the cascade), an
     * error (if any occurred while retrieving, parsing, or merging the settings), or null if there are no settings
     * from any of the subjects.
     *
     * @see SettingsCascade#final
     */
    final: S | ErrorLike | null
}

export const EMPTY_SETTINGS_CASCADE: SettingsCascade = { final: {}, subjects: [] }

/**
 * A subject and its settings.
 *
 * Callers that need to represent the null/error states should use {@link ConfiguredSubjectOrError}.
 *
 * @template S the settings type
 */
interface ConfiguredSubject<S extends Settings = Settings> {
    /** The subject. */
    subject: SettingsSubject

    /** The subject's settings. */
    settings: S | null

    /** The sequential ID number of the settings, used to ensure that edits are applied to the correct version. */
    lastID: number | null
}

/**
 * A subject and its settings, or null if there are no settings, or an error.
 *
 * Callers that don't need to represent the null/error states should use {@link ConfiguredSubject}.
 *
 * @template S the settings type
 */
export interface ConfiguredSubjectOrError<S extends Settings = Settings>
    extends Pick<ConfiguredSubject<S>, Exclude<keyof ConfiguredSubject<S>, 'settings'>> {
    /**
     * The subject's settings (if any), an error (if any occurred while retrieving or parsing the settings), or
     * null if there are no settings.
     */
    settings: S | ErrorLike | null
}

/** A minimal subset of a GraphQL SettingsSubject type that includes only the single contents value. */
export interface SubjectSettingsContents {
    latestSettings: {
        id: number
        contents: string
    } | null
}

/**
 * Converts a GraphQL SettingsCascade value to a SettingsCascadeOrError value.
 *
 * @param subjects A list of settings subjects in the settings cascade. If empty, an error is thrown.
 */
export function gqlToCascade({
    subjects,
}: {
    subjects: (SettingsSubject & SubjectSettingsContents)[]
}): SettingsCascadeOrError {
    const configuredSubjects: ConfiguredSubjectOrError[] = []
    const allSettings: Settings[] = []
    const allSettingsErrors: ErrorLike[] = []
    for (const subject of subjects) {
        const settings = subject.latestSettings && parseJSONCOrError<Settings>(subject.latestSettings.contents)
        const lastID = subject.latestSettings ? subject.latestSettings.id : null
        configuredSubjects.push({ subject, settings, lastID })
        if (isErrorLike(settings)) {
            allSettingsErrors.push(settings)
        } else if (settings !== null) {
            allSettings.push(settings)
        }
    }
    return {
        subjects: configuredSubjects,
        final:
            allSettingsErrors.length > 0
                ? createAggregateError(allSettingsErrors)
                : mergeSettings<Settings>(allSettings),
    }
}

/**
 * Deeply merges the settings without modifying any of the input values. The array is ordered from lowest to
 * highest precedence in the merge.
 *
 * TODO(sqs): In the future, this will pass a CustomMergeFunctions value to merge.
 */
export function mergeSettings<S extends Settings>(values: S[]): S | null {
    if (values.length === 0) {
        return null
    }
    const customFunctions: CustomMergeFunctions = {
        extensions: (base: any, add: any) => ({ ...base, ...add }),
        experimentalFeatures: (base: any, add: any) => ({ ...base, ...add }),
        notices: (base: any, add: any) => [...base, ...add],
        'search.scopes': (base: any, add: any) => [...base, ...add],
        'search.savedQueries': (base: any, add: any) => [...base, ...add],
        'search.repositoryGroups': (base: any, add: any) => ({ ...base, ...add }),
        'insights.dashboards': (base: any, add: any) => ({ ...base, ...add }),
        'insights.allrepos': (base: any, add: any) => ({ ...base, ...add }),
        quicklinks: (base: any, add: any) => [...base, ...add],
    }
    const target = cloneDeep(values[0])
    for (const value of values.slice(1)) {
        merge(target, value, customFunctions)
    }
    return target
}

export interface CustomMergeFunctions {
    [key: string]: (base: any, add: any) => any | CustomMergeFunctions
}

/**
 * Shallow merges add into base (modifying base). Only the top-level object is smerged.
 *
 * The merged value for a key path can be customized by providing a
 * function at the same key path in `custom`.
 *
 * Most callers should use mergeSettings, which uses the set of CustomMergeFunctions that are required to properly
 * merge settings.
 */
export function merge(base: any, add: any, custom?: CustomMergeFunctions): void {
    for (const key of Object.keys(add)) {
        if (key in base) {
            const customEntry = custom?.[key]
            if (customEntry && isFunction(customEntry)) {
                base[key] = customEntry(base[key], add[key])
            } else {
                base[key] = add[key]
            }
        } else {
            base[key] = add[key]
        }
    }
}

/**
 * Reports whether the settings cascade is valid (i.e., is non-empty and doesn't have any errors).
 *
 * @todo Display the errors to the user in another component.
 *
 * @template S the settings type
 */
export function isSettingsValid<S extends Settings>(
    settingsCascade: SettingsCascadeOrError<S>
): settingsCascade is SettingsCascade<S> {
    return (
        settingsCascade.subjects !== null &&
        !settingsCascade.subjects.some(subject => isErrorLike(subject.settings)) &&
        settingsCascade.final !== null &&
        !isErrorLike(settingsCascade.final)
    )
}

/**
 * React partial props for components needing the settings cascade.
 */
export interface SettingsCascadeProps<S extends Settings = Settings> {
    settingsCascade: SettingsCascadeOrError<S>
}<|MERGE_RESOLUTION|>--- conflicted
+++ resolved
@@ -34,12 +34,9 @@
         enableExtensionsDecorationsColumnView?: boolean
         extensionsAsCoreFeatures?: boolean
         enableLegacyExtensions?: boolean
-<<<<<<< HEAD
         enableLazyBlobSyntaxHighlighting?: boolean
-=======
         enableLazyFileResultSyntaxHighlighting?: boolean
         enableMergedFileSymbolSidebar?: boolean
->>>>>>> beb37241
     }
     [key: string]: any
 
