--- conflicted
+++ resolved
@@ -69,14 +69,12 @@
 //go:embed outbound_webhooks.graphql
 var outboundWebhooksSchema string
 
-<<<<<<< HEAD
 // embeddingsSchema is the Embeddings raw graqhql schema.
 //
 //go:embed embeddings.graphql
 var embeddingsSchema string
-=======
+
 // rbacSchema is the RBAC raw graphql schema.
 //
 //go:embed rbac.graphql
-var rbacSchema string
->>>>>>> 29567a05
+var rbacSchema string